<<<<<<< HEAD
(defproject io.replikativ/konserve "0.5.2-SNAPSHOT"
=======
(defproject io.replikativ/konserve "0.5.0"
>>>>>>> 85c86c14
  :description "Durable cross-platform key-value store protocol with core.async."
  :url "http://github.com/replikativ/konserve"
  :license {:name "Eclipse Public License"
            :url "http://www.eclipse.org/legal/epl-v10.html"}
  :source-paths ["src"]
  :test-paths ["test"]
<<<<<<< HEAD
  :dependencies [
                 [org.clojure/clojure "1.10.0"]
                 [org.clojure/clojurescript "1.10.516"]
                 [io.replikativ/incognito "0.2.5-SNAPSHOT"]
                 [fress "0.3.1"]
                 [org.clojure/core.async "0.4.490"]
                 [org.clojure/data.fressian "0.2.1"] ;; for filestore
 
=======
  :dependencies [[org.clojure/clojure "1.9.0" :scope "provided"]
                 [org.clojure/clojurescript "1.9.946" :scope "provided"]
                 [io.replikativ/incognito "0.2.5"]
                 [fress "0.3.1"]
                 [org.clojure/data.fressian "0.2.1"]
                 [org.clojure/core.async "0.4.474"]

>>>>>>> 85c86c14
                 [io.replikativ/hasch "0.3.5"]
                 [org.clojars.mmb90/cljs-cache "0.1.4"]]

  :plugins [[lein-cljsbuild "1.1.7"]]

  :profiles {:dev {:dependencies [[com.cemerick/piggieback "0.2.1"]]
                   :figwheel {:nrepl-port 7888
                              :nrepl-middleware ["cider.nrepl/cider-middleware"
                                                 "cemerick.piggieback/wrap-cljs-repl"]}
                   :plugins [[lein-figwheel "0.5.8"]]}}

  :clean-targets ^{:protect false} ["target" "out" "resources/public/js"]

  :hooks [leiningen.cljsbuild]

  :cljsbuild
  {:test-commands {"unit-tests" ["node" "target/unit-tests.js"]}
   :builds
   {:tests
    {:source-paths ["src" "test"]
     :notify-command ["node" "target/unit-tests.js"]
     :compiler {:output-to "target/unit-tests.js"
                :optimizations :none
                :target :nodejs
                :main konserve.konserve-test}}}})<|MERGE_RESOLUTION|>--- conflicted
+++ resolved
@@ -1,32 +1,17 @@
-<<<<<<< HEAD
 (defproject io.replikativ/konserve "0.5.2-SNAPSHOT"
-=======
-(defproject io.replikativ/konserve "0.5.0"
->>>>>>> 85c86c14
   :description "Durable cross-platform key-value store protocol with core.async."
   :url "http://github.com/replikativ/konserve"
   :license {:name "Eclipse Public License"
             :url "http://www.eclipse.org/legal/epl-v10.html"}
   :source-paths ["src"]
   :test-paths ["test"]
-<<<<<<< HEAD
   :dependencies [
-                 [org.clojure/clojure "1.10.0"]
-                 [org.clojure/clojurescript "1.10.516"]
+                 [org.clojure/clojure "1.10.0" :scope "provided"]
+                 [org.clojure/clojurescript "1.10.516" :scope "provided" ]
                  [io.replikativ/incognito "0.2.5-SNAPSHOT"]
                  [fress "0.3.1"]
                  [org.clojure/core.async "0.4.490"]
                  [org.clojure/data.fressian "0.2.1"] ;; for filestore
- 
-=======
-  :dependencies [[org.clojure/clojure "1.9.0" :scope "provided"]
-                 [org.clojure/clojurescript "1.9.946" :scope "provided"]
-                 [io.replikativ/incognito "0.2.5"]
-                 [fress "0.3.1"]
-                 [org.clojure/data.fressian "0.2.1"]
-                 [org.clojure/core.async "0.4.474"]
-
->>>>>>> 85c86c14
                  [io.replikativ/hasch "0.3.5"]
                  [org.clojars.mmb90/cljs-cache "0.1.4"]]
 
