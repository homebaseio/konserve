(defproject io.replikativ/konserve "0.6.0-SNAPSHOT"
  :description "Durable cross-platform key-value store protocol with core.async."
  :url "http://github.com/replikativ/konserve"
  :license {:name "Eclipse Public License"
            :url "http://www.eclipse.org/legal/epl-v10.html"}
  :source-paths ["src"]
  :test-paths ["test"]
  :dependencies [[org.clojure/clojure "1.10.1" :scope "provided"]
                 [org.clojure/clojurescript "1.10.773" :scope "provided"]
                 [io.replikativ/hasch "0.3.7"]
                 [io.replikativ/superv.async "0.2.11"]
                 [fress "0.3.1"]
                 [org.clojure/data.fressian "1.0.0"] ;; for filestore
                 [org.clojars.mmb90/cljs-cache "0.1.4"]
                 ;; reactivate for nodejs support
                 #_[com.google.javascript/closure-compiler-unshaded "v20190325"]
                 #_[org.clojure/google-closure-library "0.0-20190213-2033d5d9"]
                 [org.lz4/lz4-java "1.7.1"]
                 [com.taoensso/timbre "4.10.0"]]
  :profiles
  {:cljs
   {:source-paths ["src/cljs"]
    :dependencies [[thheller/shadow-cljs "2.8.109"]]}}


  #_( :plugins [[lein-cljsbuild "1.1.7"]]

     :profiles {:dev {:dependencies [[com.cemerick/piggieback "0.2.1"]]
                      :figwheel {:nrepl-port 7888
                                 :nrepl-middleware ["cider.nrepl/cider-middleware"
                                                    "cemerick.piggieback/wrap-cljs-repl"]}
                      :plugins [[lein-figwheel "0.5.8"]]}}

     :clean-targets ^{:protect false} ["target" "out" "resources/public/js"])

; :hooks [leiningen.cljsbuild]

 ; :cljsbuild {}
  #_{
     ;:test-commands {"unit-tests" ["node" "target/unit-tests.js"]}
   :builds
   {:tests
    {:source-paths ["src" "test"]
     :notify-command ["node" "target/unit-tests.js"]
     :compiler {:output-to "target/unit-tests.js"
                :optimizations :none
                :target :nodejs
<<<<<<< HEAD
                :main konserve.konserve-test}}}})
 
=======
                :main konserve.konserve-test}}}}
  :deploy-repositories
    [["clojars"
      {:url           "https://clojars.org/repo"
       :username      :env
       :password      :env
       :sign-releases false}]])
>>>>>>> 0a3d9787
<|MERGE_RESOLUTION|>--- conflicted
+++ resolved
@@ -45,15 +45,10 @@
      :compiler {:output-to "target/unit-tests.js"
                 :optimizations :none
                 :target :nodejs
-<<<<<<< HEAD
-                :main konserve.konserve-test}}}})
- 
-=======
                 :main konserve.konserve-test}}}}
   :deploy-repositories
     [["clojars"
       {:url           "https://clojars.org/repo"
        :username      :env
        :password      :env
-       :sign-releases false}]])
->>>>>>> 0a3d9787
+       :sign-releases false}]])